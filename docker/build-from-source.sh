#!/bin/bash -xe

<<<<<<< HEAD
=======
# packages required for to build, can be safely removed when done
DEV_PACKAGES="git-core gcc gcc-c++ boost-devel cmake autoconf automake libtool mariadb-devel"

# packages required for operation
PACKAGES="hostname mariadb-server"

# install required packages
# dnf install -y $DEV_PACKAGES
# dnf install -y $PACKAGES

# # create directories
# mkdir -p /_src && cd /_src

# # pull sources
# git clone https://github.com/marko/pinba2
# git clone https://github.com/anton-povarov/meow
# git clone https://github.com/nanomsg/nanomsg

>>>>>>> 056dfd3c
# build nanomsg and install (this one is a lil tricky to build statically)
cd /_src/nanomsg
cmake \
	-DNN_STATIC_LIB=ON \
	-DNN_ENABLE_DOC=OFF \
	-DNN_MAX_SOCKETS=4096 \
	-DCMAKE_C_FLAGS="-fPIC -DPIC" \
	-DCMAKE_INSTALL_PREFIX=/_install/nanomsg \
	-DCMAKE_INSTALL_LIBDIR=lib \
	.

make -j4
make install

# pinba
cd /_src/pinba2
./buildconf.sh
./configure --prefix=/_install/pinba2 \
	--with-mysql=/home/builder/rpm/mariadb-10.1.26 \
	--with-boost=/usr \
	--with-meow=/_src/meow \
	--with-nanomsg=/_install/nanomsg
make -j4

# FIXME: this needs to be easier
# for install, just copy stuff to mysql plugin dir
<<<<<<< HEAD
cp /_src/pinba2/mysql_engine/.libs/libpinba_engine2.so `mysql_config --plugindir`
=======
cp /_src/pinba2/mysql_engine/.libs/libpinba_engine2.so `mysql_config --plugindir`

# clean everything
#rm -rf /_src
#rm -rf /_install
>>>>>>> 056dfd3c
<|MERGE_RESOLUTION|>--- conflicted
+++ resolved
@@ -1,26 +1,5 @@
 #!/bin/bash -xe
 
-<<<<<<< HEAD
-=======
-# packages required for to build, can be safely removed when done
-DEV_PACKAGES="git-core gcc gcc-c++ boost-devel cmake autoconf automake libtool mariadb-devel"
-
-# packages required for operation
-PACKAGES="hostname mariadb-server"
-
-# install required packages
-# dnf install -y $DEV_PACKAGES
-# dnf install -y $PACKAGES
-
-# # create directories
-# mkdir -p /_src && cd /_src
-
-# # pull sources
-# git clone https://github.com/marko/pinba2
-# git clone https://github.com/anton-povarov/meow
-# git clone https://github.com/nanomsg/nanomsg
-
->>>>>>> 056dfd3c
 # build nanomsg and install (this one is a lil tricky to build statically)
 cd /_src/nanomsg
 cmake \
@@ -47,12 +26,4 @@
 
 # FIXME: this needs to be easier
 # for install, just copy stuff to mysql plugin dir
-<<<<<<< HEAD
-cp /_src/pinba2/mysql_engine/.libs/libpinba_engine2.so `mysql_config --plugindir`
-=======
-cp /_src/pinba2/mysql_engine/.libs/libpinba_engine2.so `mysql_config --plugindir`
-
-# clean everything
-#rm -rf /_src
-#rm -rf /_install
->>>>>>> 056dfd3c
+cp /_src/pinba2/mysql_engine/.libs/libpinba_engine2.so `mysql_config --plugindir`