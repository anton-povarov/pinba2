// #include <wchar.h> // wmemcmp

#include <functional>
#include <utility>

#include <boost/preprocessor/arithmetic/add.hpp>
#include <boost/preprocessor/repetition/repeat.hpp>

#include <meow/utility/offsetof.hpp> // MEOW_SELF_FROM_MEMBER

#include <sparsehash/dense_hash_map>

#include "misc/nmpa.h"

#include "pinba/globals.h"
#include "pinba/bloom.h"
#include "pinba/histogram.h"
#include "pinba/multi_merge.h"
#include "pinba/packet.h"
#include "pinba/report.h"
#include "pinba/report_util.h"
#include "pinba/report_by_timer.h"

////////////////////////////////////////////////////////////////////////////////////////////////
namespace { namespace aux {
////////////////////////////////////////////////////////////////////////////////////////////////

	template<size_t NKeys>
	struct report___by_timer_t : public report_t
	{
		typedef report_key_impl_t<NKeys>      key_t;
		typedef report_row_data___by_timer_t  data_t;

	public: // key extraction and transformation

		typedef meow::string_ref<report_key_t::value_type> key_subrange_t;

		struct key_info_t
		{
			template<class T>
			using chunk_t = meow::chunk<T, NKeys, uint32_t>;

			using key_descriptor_t = report_conf___by_timer_t::key_descriptor_t;

			struct descriptor_t
			{
				key_descriptor_t  d;
				uint32_t          remap_from;  // offset in split_key_d
				uint32_t          remap_to;    // offset in conf.key_d
			};

			typedef chunk_t<descriptor_t>          rkd_chunk_t;
			typedef meow::string_ref<descriptor_t> rkd_range_t;

			// key descriptors grouped by kind
			rkd_chunk_t split_key_d;

			// these are ranges, describing which keys are where in split_key_d
			rkd_range_t request_tag_r;
			rkd_range_t request_field_r;
			rkd_range_t timer_tag_r;

			void from_config(report_conf___by_timer_t const& conf)
			{
				request_tag_r   = split_descriptors_by_kind(conf, RKD_REQUEST_TAG);
				request_field_r = split_descriptors_by_kind(conf, RKD_REQUEST_FIELD);
				timer_tag_r     = split_descriptors_by_kind(conf, RKD_TIMER_TAG);
			}

			// copy all descriptors with given kind to split_key_d
			// and return range pointing to where they are now
			// also updates remap_key_d with data to reverse the mapping
			rkd_range_t split_descriptors_by_kind(report_conf___by_timer_t const& conf, int kind)
			{
				auto const& key_d = conf.keys;
				uint32_t const size_before = split_key_d.size();

				for (uint32_t i = 0; i < key_d.size(); ++i)
				{
					if (key_d[i].kind == kind)
					{
						descriptor_t const d = {
							.d          = key_d[i],
							.remap_from = split_key_d.size(),
							.remap_to   = i,
						};

						split_key_d.push_back(d);
					}
				}

				return rkd_range_t { split_key_d.begin() + size_before, split_key_d.size() - size_before };
			}

			key_subrange_t rtag_key_subrange(key_t& k) const
			{
				return { k.begin() + (request_tag_r.begin() - split_key_d.begin()), request_tag_r.size() };
			}

			key_subrange_t rfield_key_subrange(key_t& k) const
			{
				return { k.begin() + (request_field_r.begin() - split_key_d.begin()), request_field_r.size() };
			}

			key_subrange_t timertag_key_subrange(key_t& k) const
			{
				return { k.begin() + (timer_tag_r.begin() - split_key_d.begin()), timer_tag_r.size() };
			}

			key_t remap_key(key_t const& flat_key) const
			{
				key_t result = {}; // avoid might-be-unitialized warning
				assert(split_key_d.size() == result.size());

				for (auto const& d : split_key_d)
				{
					result[d.remap_to] = flat_key[d.remap_from];
				}

				return result;
			}

			void remap_key_to_from(key_t& result, key_t const& flat_key) const
			{
				assert(split_key_d.size() == result.size());

				// for (uint32_t i = 0; i < result.size(); i++)
				// {
<<<<<<< HEAD
				//     descriptor_t const& descriptor = split_key_d[i];
				//     result[d.remap_to] = flat_key[i];
=======
				// 	descriptor_t const& descriptor = split_key_d[i];
				// 	result[d.remap_to] = flat_key[i];
>>>>>>> f1acbdf5
				// }

				for (auto const& d : split_key_d)
				{
					result[d.remap_to] = flat_key[d.remap_from];
				}
			}
		};

	public: // shared structures for aggregator/history

		// uint32_t with UINT_MAX as default value, since we use default-constructed values in raw_hash_
		struct item_offset_t
		{
			uint32_t offset;

			static constexpr uint32_t const invalid_offset = UINT_MAX;

			item_offset_t()
				: offset(invalid_offset)
			{
			}

			bool      is_valid() const   { return offset != invalid_offset; }
			uint32_t  get() const        { return offset; }
			void      set(uint32_t off)  { offset = off; }
		};
		static_assert(sizeof(item_offset_t) == sizeof(uint32_t), "no padding expected");

		// single row of current tick aggregation
		struct tick_item_t
		{
			uint64_t         last_unique;

			data_t           data;
			hdr_histogram_t  hv;

			tick_item_t(struct nmpa_s *nmpa, histogram_conf_t const& hv_conf)
				: last_unique(0)
				, data()
				, hv(nmpa, hv_conf)
			{
			}

			~tick_item_t()
			{
				// NOTE: this dtor is never called!
				// since we allocate this object in nmpa and never destroy (only free memory in tick->item_nmpa)
				// therefore this->hv dtor is never called either (memory is freed by tick->hv_nmpa)
			}

			tick_item_t(tick_item_t const&) = delete;
			tick_item_t& operator=(tick_item_t const&) = delete;

			tick_item_t(tick_item_t&&) = delete;
			tick_item_t& operator=(tick_item_t&&) = delete;
		};

		// map: key -> pointer to item allocated in nmpa
		struct agg_hashtable_t
			: public google::dense_hash_map<key_t, tick_item_t*, report_key_impl___hasher_t, report_key_impl___equal_t>
		{
			agg_hashtable_t()
			{
				this->set_empty_key(report_key_impl___make_empty<NKeys>());
			}
		};

		struct tick_t : public report_tick_t
		{
			agg_hashtable_t  ht;
			struct nmpa_s    item_nmpa;
			struct nmpa_s    hv_nmpa;

			static constexpr size_t item_nmpa_default_chunk_size = 128 * 1024;
			static constexpr size_t hv_nmpa_default_chunk_size   = 128 * 1024;

		public:

			tick_t()
			{
				nmpa_init(&item_nmpa, item_nmpa_default_chunk_size);
				nmpa_init(&hv_nmpa, hv_nmpa_default_chunk_size);
			}

			~tick_t()
			{
				nmpa_free(&hv_nmpa);
				nmpa_free(&item_nmpa);
			}

		private: // not movable or copyable
			tick_t(tick_t const&)            = delete;
			tick_t(tick_t&&)                 = delete;
			tick_t& operator=(tick_t const&) = delete;
			tick_t& operator=(tick_t&&)      = delete;
		};

	public: // aggregation

		struct aggregator_t : public report_agg_t
		{
			tick_item_t& raw_item_reference(key_t const& k)
			{
				tick_item_t *& item_ptr = tick_->ht[k];

				// mapping exists, item exists, just return
				if (item_ptr != nullptr)
					return *item_ptr;

				// slowpath - create item and maybe hvs

				tick_item_t *new_item = (tick_item_t*)nmpa_alloc(&tick_->item_nmpa, sizeof(tick_item_t));
				if (new_item == nullptr)
					throw std::bad_alloc();

				new (new_item) tick_item_t(&tick_->hv_nmpa, hv_conf_);

				item_ptr = new_item;
				return *item_ptr;
			}

			void raw_item_increment(key_t const& k, packet_t const *packet, packed_timer_t const *timer)
			{
				tick_item_t& item = this->raw_item_reference(k);

				item.data.hit_count  += timer->hit_count;
				item.data.time_total += timer->value;
				item.data.ru_utime   += timer->ru_utime;
				item.data.ru_stime   += timer->ru_stime;

				if (item.last_unique != packet_unqiue_)
				{
					item.data.req_count += 1;
					item.last_unique    = packet_unqiue_;
				}

				if (conf_.hv_bucket_count > 0)
				{
<<<<<<< HEAD
					histogram_t& hv = tick_->hvs[offset];

					// optimize common case when hit_count == 1, and there is no need to divide
					duration_t d = timer->value;

					if (__builtin_expect(timer->hit_count > 1, 0))
						d = d / timer->hit_count;

					hv.increment(hv_conf_, d);
=======
					hdr_histogram_t& hv = item.hv;

					// optimize common case when hit_count == 1, and there is no need to divide
					if (__builtin_expect(timer->hit_count == 1, 1))
					{
						hv.increment(hv_conf_, timer->value);
					}
					else
					{
						hv.increment(hv_conf_, (timer->value / timer->hit_count), timer->hit_count);
					}
>>>>>>> f1acbdf5
				}
			}

		public:

			aggregator_t(pinba_globals_t *globals, report_conf___by_timer_t const& conf, report_info_t const& rinfo)
				: globals_(globals)
				, stats_(nullptr)
				, conf_(conf)
				, hv_conf_(histogram___configure_with_rinfo(rinfo))
				, packet_unqiue_(1) // init this to 1, so it's different from 0 in default constructed data_t
				, tick_(meow::make_intrusive<tick_t>())
			{
				// key info
				ki_.from_config(conf);

				// bloom
				{
					for (auto const& kd : conf_.keys)
					{
						if (RKD_TIMER_TAG != kd.kind)
							continue;

						packet_bloom_.add(kd.timer_tag);
						timer_bloom_.add(kd.timer_tag);
					}

					for (auto const& ttf : conf_.timertag_filters)
					{
						packet_bloom_.add(ttf.name_id);
						timer_bloom_.add(ttf.name_id);
					}
				}
			}

			virtual void stats_init(report_stats_t *stats) override
			{
				stats_ = stats;
			}

			virtual report_tick_ptr tick_now(timeval_t curr_tv) override
			{
				report_tick_ptr result = std::move(tick_);
				tick_ = meow::make_intrusive<tick_t>();

				return result;
			}

			virtual report_estimates_t get_estimates() override
			{
				report_estimates_t result = {};

				result.row_count = tick_->ht.size();

				// tick
				result.mem_used += sizeof(*tick_);
<<<<<<< HEAD

				// items
				result.mem_used += tick_->items.size() * sizeof(*tick_->items.begin());

				// hvs
				result.mem_used += tick_->hvs.size() * sizeof(*tick_->hvs.begin());
				for (auto const& hv : tick_->hvs)
					result.mem_used += hv.map_cref().bucket_count() * sizeof(*hv.map_cref().begin());

				// current tick ht
				result.mem_used += sizeof(tick_ht_);
				result.mem_used += tick_ht_.bucket_count() * sizeof(*tick_ht_.begin());
=======

				// tick ht
				result.mem_used += sizeof(tick_->ht);
				result.mem_used += tick_->ht.bucket_count() * sizeof(*tick_->ht.begin());

				// pools
				result.mem_used += nmpa_mem_used(&tick_->item_nmpa);
				result.mem_used += nmpa_mem_used(&tick_->hv_nmpa);
>>>>>>> f1acbdf5

				return result;
			}

			virtual void add(packet_t *packet) override
			{
				// packet-level bloom check
				// FIXME: this probably immediately causes L1/L2 miss, since bloom is at the end of packet struct ?
				if (!packet->timer_bloom.contains(this->packet_bloom_))
				{
					// LOG_DEBUG(globals_->logger(), "packet: {0} !< {1}", packet->timer_bloom->to_string(), packet_bloom_.to_string());
					stats_->packets_dropped_by_bloom++;
					return;
				}

				// run all filters and check if packet is 'interesting to us'
				for (size_t i = 0, i_end = conf_.filters.size(); i < i_end; ++i)
				{
					auto const& filter = conf_.filters[i];
					if (!filter.func(packet))
					{
						stats_->packets_dropped_by_filters++;
						return;
					}
				}

				// check if timer is interesting (aka satisfies filters)
				auto const filter_by_timer_tags = [&](packed_timer_t const *t) -> bool
				{
					for (auto const& tfd : conf_.timertag_filters)
					{
						bool tag_exists = false;

						for (uint32_t tag_i = 0; tag_i < t->tag_count; ++tag_i)
						{
							if (t->tag_name_ids[tag_i] != tfd.name_id)
								continue;

							tag_exists = true;

							if (t->tag_value_ids[tag_i] != tfd.value_id)
								return false;
						}

						if (!tag_exists)
							return false;
					}
					return true;
				};

				// put key data into out_range if timer has all the parts
				auto const fetch_by_timer_tags = [&](key_info_t const& ki, key_subrange_t out_range, packed_timer_t const *t) -> bool
				{
					uint32_t const n_tags_required = out_range.size();

					for (uint32_t i = 0; i < n_tags_required; ++i)
					{
						bool tag_found = false;

						for (uint32_t tag_i = 0; tag_i < t->tag_count; ++tag_i)
						{
							if (t->tag_name_ids[tag_i] != ki.timer_tag_r[i].d.timer_tag)
								continue;

							tag_found = true;
							out_range[i] = t->tag_value_ids[tag_i];
							break;
						}

						// each full run of inner loop - must get us a tag
						// so if it didn't -> just return false
						if (!tag_found)
							return false;
					}

					return true;
				};

				auto const find_request_tags = [&](key_info_t const& ki, key_t *out_key) -> bool
				{
					key_subrange_t out_range = ki_.rtag_key_subrange(*out_key);

					uint32_t const n_tags_required = out_range.size();
<<<<<<< HEAD
=======
					uint32_t       n_tags_found = 0;
>>>>>>> f1acbdf5

					for (uint32_t tag_i = 0; tag_i < n_tags_required; ++tag_i)
					{
						bool tag_found = false;

						for (uint16_t i = 0, i_end = packet->tag_count; i < i_end; ++i)
						{
							if (packet->tag_name_ids[i] != ki.request_tag_r[tag_i].d.request_tag)
								continue;

							out_range[tag_i] = packet->tag_value_ids[i];
							tag_found = true;
							break;
						}

						// each full run of inner loop - must get us a tag
						// so if it didn't -> just return false
						if (!tag_found)
							return false;
					}

					return true;
				};

				auto const find_request_fields = [&](key_info_t const& ki, key_t *out_key) -> bool
				{
					key_subrange_t out_range = ki_.rfield_key_subrange(*out_key);

					for (uint32_t i = 0; i < ki.request_field_r.size(); ++i)
					{
						out_range[i] = packet->*ki.request_field_r[i].d.request_field;

						if (out_range[i] == 0)
							return false;
					}

					return true;
				};

				key_t key_inprogress;

				bool const tags_found = find_request_tags(ki_, &key_inprogress);
				if (!tags_found)
				{
					stats_->packets_dropped_by_rtag++;
					return;
				}

				bool const fields_found = find_request_fields(ki_, &key_inprogress);
				if (!fields_found)
				{
					stats_->packets_dropped_by_rfield++;
					return;
				}

				// need to scan all timers, find matching and increment for each one
				// use local counters to save on atomics
				uint32_t timers_scanned            = 0;
				uint32_t timers_aggregated         = 0;
				uint32_t timers_skipped_by_bloom   = 0;
				uint32_t timers_skipped_by_filters = 0;
				uint32_t timers_skipped_by_tags    = 0;
				{
					packet_unqiue_++; // next unique, since this is the new packet add

					key_subrange_t const timer_key_range = ki_.timertag_key_subrange(key_inprogress);

					for (uint16_t i = 0; i < packet->timer_count; ++i)
					{
						packed_timer_t const *timer = &packet->timers[i];

						timers_scanned++;

						if (!timer->bloom.contains(this->timer_bloom_))
						{
							// LOG_DEBUG(globals_->logger(), "timer[{0}]: bloom {1} !< {2}", i, timer->bloom.to_string(), timer_bloom_.to_string());
							timers_skipped_by_bloom++;
							continue;
						}

						bool const timer_ok = filter_by_timer_tags(timer);
						if (!timer_ok) {
							timers_skipped_by_filters++;
							continue;
						}

						bool const timer_found = fetch_by_timer_tags(ki_, timer_key_range, timer);
						if (!timer_found) {
							timers_skipped_by_tags++;
							continue;
						}

						timers_aggregated++;

						// LOG_DEBUG(globals_->logger(), "found key '{0}'", key_to_string(key_inprogress));

						// key_t const k = ki_.remap_key(key_inprogress);
						key_t k = {};
						ki_.remap_key_to_from(k, key_inprogress);

						// LOG_DEBUG(globals_->logger(), "remapped key '{0}'", key_to_string(k));

						// finally - find and update item
						this->raw_item_increment(k, packet, timer);
					}
				}

				stats_->timers_scanned            += timers_scanned;
				stats_->timers_aggregated         += timers_aggregated;
				stats_->timers_skipped_by_bloom   += timers_skipped_by_bloom;
				stats_->timers_skipped_by_filters += timers_skipped_by_filters;
				stats_->timers_skipped_by_tags    += timers_skipped_by_tags;

				if (!timers_aggregated)
					stats_->packets_dropped_by_timertag++;
				else
					stats_->packets_aggregated++;
			}

			virtual void add_multi(packet_t **packets, uint32_t packet_count) override
			{
				for (uint32_t i = 0; i < packet_count; ++i)
					this->add(packets[i]);
			}

		private:
			pinba_globals_t              *globals_;
			report_stats_t               *stats_;
			report_conf___by_timer_t     conf_;
			histogram_conf_t             hv_conf_;

			uint64_t                     packet_unqiue_;

			key_info_t                   ki_;

			timertag_bloom_t             packet_bloom_;
			timer_bloom_t                timer_bloom_;

			boost::intrusive_ptr<tick_t> tick_;
		};

	public: // history

		struct history_t : public report_history_t
		{
			using ring_t       = report_history_ringbuffer_t;
			using ringbuffer_t = ring_t::ringbuffer_t;

			struct history_row_t
			{
				key_t             key;
				data_t            data;
				flat_histogram_t  hv;
			};

			struct history_tick_t : public report_tick_t // not required to inherit here, but get history ring for free
			{
				std::vector<history_row_t> rows;
			};

		public:

			history_t(pinba_globals_t *globals, report_info_t const& rinfo)
				: globals_(globals)
				, stats_(nullptr)
				, rinfo_(rinfo)
				, hv_conf_(histogram___configure_with_rinfo(rinfo))
				, ring_(rinfo.tick_count)
			{
			}

			virtual void stats_init(report_stats_t *stats) override
			{
				stats_ = stats;
			}

			virtual void merge_tick(report_tick_ptr tick_base) override
			{
				// re-process tick data, for more compact storage
				auto const *agg_tick = static_cast<tick_t const*>(tick_base.get()); // src
				auto          h_tick = meow::make_intrusive<history_tick_t>();      // dst

				// remember to grab repacker_state
				h_tick->repacker_state = std::move(agg_tick->repacker_state);

				// reserve, we know the size
				h_tick->rows.reserve(agg_tick->ht.size());

				for (auto const& ht_pair : agg_tick->ht)
				{
					h_tick->rows.emplace_back();

					key_t       const& src_key  = ht_pair.first;
					tick_item_t const& src_item = *ht_pair.second;
					history_row_t    & dst_row  = h_tick->rows.back();

					dst_row.key  = src_key;
					dst_row.data = src_item.data;
					dst_row.hv   = std::move(histogram___convert_hdr_to_flat(src_item.hv, hv_conf_));
				}

				ring_.append(std::move(h_tick));
			}

			virtual report_estimates_t get_estimates() override
			{
				report_estimates_t result = {};

				if (!ring_.get_ringbuffer().empty())
				{
					auto const& tick = static_cast<history_tick_t const&>(*ring_.get_ringbuffer().back());
					result.row_count = tick.rows.size();
				}

				result.mem_used += sizeof(*this);

				for (auto const& tick_base : ring_.get_ringbuffer())
				{
					auto const& tick = static_cast<history_tick_t const&>(*tick_base);

					// tick
					result.mem_used += sizeof(tick);

					// rows
					result.mem_used += tick.rows.size() * sizeof(*tick.rows.begin());

					// hvs
					for (history_row_t const& h_row : tick.rows)
						result.mem_used += h_row.hv.values.capacity() * sizeof(*h_row.hv.values.begin());
				}

				return result;
			}

		public: // snapshot

			struct snapshot_traits
			{
				using src_ticks_t = ringbuffer_t;
				using totals_t    = report_row_data___by_timer_t;

				struct row_t
				{
					data_t       data;

					// list of saved hvs, we merge only when requested (i.e. in hv_at_position)
					// please note that we're also saving pointers to flat_histogram_t::values
					// and will restore full structs on merge
					// this a 'limitation' of multi_merge() function
					std::vector<histogram_values_t const*>  saved_hv;
					flat_histogram_t                        merged_hv;
				};

				struct hashtable_t
					: public google::dense_hash_map<key_t, row_t, report_key_impl___hasher_t, report_key_impl___equal_t>
				{
					hashtable_t()
					{
						this->set_empty_key(report_key_impl___make_empty<NKeys>());
					}
				};

			public:

				static report_key_t key_at_position(hashtable_t const&, typename hashtable_t::iterator const& it)
				{
					return report_key_t { it->first };
				}

				static void* value_at_position(hashtable_t const&, typename hashtable_t::iterator const& it)
				{
					return &it->second.data;
				}

				static void* hv_at_position(hashtable_t const&, typename hashtable_t::iterator const& it)
				{
					row_t *row = &it->second;

					if (row->saved_hv.empty()) // already merged
						return &row->merged_hv;

					struct merger_t
					{
						flat_histogram_t *to;

						inline bool compare(histogram_value_t const& l, histogram_value_t const& r) const
						{
							return l.bucket_id < r.bucket_id;
						}

						inline bool equal(histogram_value_t const& l, histogram_value_t const& r) const
						{
							return l.bucket_id == r.bucket_id;
						}

						inline void reserve(size_t const sz)
						{
							to->values.reserve(sz);
						}

						inline void push_back(histogram_values_t const *seq, histogram_value_t const& v)
						{
							flat_histogram_t *src = MEOW_SELF_FROM_MEMBER(flat_histogram_t, values, seq);

							bool const should_insert = [&]()
							{
								if (to->values.empty())
									return true;

								return !equal(to->values.back(), v);
							}();

							if (should_insert)
							{
								to->values.emplace_back(v);
							}
							else
							{
								to->values.back().value += v.value;
							}
						}
					};

					// merge histogram values
					merger_t merger = { .to = &row->merged_hv };
					pinba::multi_merge(&merger, row->saved_hv.begin(), row->saved_hv.end());

					// merge histogram totals
					for (auto const *src_hv_values : row->saved_hv)
					{
						flat_histogram_t *src = MEOW_SELF_FROM_MEMBER(flat_histogram_t, values, src_hv_values);
						row->merged_hv.total_count  += src->total_count;
						row->merged_hv.negative_inf += src->negative_inf;
						row->merged_hv.positive_inf += src->positive_inf;
					}

					// clear source
					row->saved_hv.clear();

					return &row->merged_hv;
				}

				static void calculate_totals(report_snapshot_ctx_t *snapshot_ctx, totals_t *totals, hashtable_t const& data)
				{
					for (auto const& data_pair : data)
					{
						auto const& row = data_pair.second.data;

						totals->req_count  += row.req_count;
						totals->hit_count  += row.hit_count;
						totals->time_total += row.time_total;
						totals->ru_utime   += row.ru_utime;
						totals->ru_stime   += row.ru_stime;
					}
				}

				// merge from src ringbuffer to snapshot data
				static void merge_ticks_into_data(
					  report_snapshot_ctx_t *snapshot_ctx
					, src_ticks_t& ticks
					, hashtable_t& to
					, report_snapshot_t::merge_flags_t flags)
				{
					bool const need_histograms = (snapshot_ctx->rinfo.hv_enabled && (flags & report_snapshot_t::merge_flags::with_histograms));

					uint64_t n_ticks = 0;
					uint64_t key_lookups = 0;
					uint64_t hv_appends = 0;

					for (auto const& tick_base : ticks)
					{
						if (!tick_base)
							continue;

						auto const& tick = static_cast<history_tick_t const&>(*tick_base);

						n_ticks++;

						for (size_t i = 0; i < tick.rows.size(); i++)
						{
							history_row_t const& src = tick.rows[i];
							row_t              & dst = to[src.key];

							dst.data.req_count  += src.data.req_count;
							dst.data.hit_count  += src.data.hit_count;
							dst.data.time_total += src.data.time_total;
							dst.data.ru_utime   += src.data.ru_utime;
							dst.data.ru_stime   += src.data.ru_stime;

							if (need_histograms)
							{
								flat_histogram_t const& src_hv = src.hv;

								// try preallocate
								if (dst.saved_hv.empty())
									dst.saved_hv.reserve(ticks.size());

								dst.saved_hv.push_back(&src_hv.values);
							}
						}

						key_lookups += tick.rows.size();

						repacker_state___merge_to_from(snapshot_ctx->repacker_state, tick.repacker_state);

						if (need_histograms)
							hv_appends  += tick.rows.size();
					}

					LOG_DEBUG(snapshot_ctx->logger(), "prepare '{0}'; n_ticks: {1}, key_lookups: {2}, hv_appends: {3}",
						snapshot_ctx->rinfo.name, n_ticks, key_lookups, hv_appends);

					// can clean ticks only if histograms were not merged
					// since histogram merger uses raw pointers to tick_data_t::hvs[]::values
					// and those need to be alive while this snapshot is alive
					if (!need_histograms)
					{
						ticks.clear();
						ticks.shrink_to_fit();
					}
				}
			};

			virtual report_snapshot_ptr get_snapshot() override
			{
				using snapshot_t = report_snapshot__impl_t<snapshot_traits>;
				return meow::make_unique<snapshot_t>(report_snapshot_ctx_t{globals_, stats_, rinfo_, hv_conf_}, ring_.get_ringbuffer());
			}

		private:
			pinba_globals_t              *globals_;
			report_stats_t               *stats_;
			report_info_t                rinfo_;
			histogram_conf_t             hv_conf_;

			report_history_ringbuffer_t  ring_;
		};

	public: // report_t

		report___by_timer_t(pinba_globals_t *globals, report_conf___by_timer_t const& conf)
			: globals_(globals)
			, stats_(nullptr)
			, conf_(conf)
		{
			assert(conf_.keys.size() == NKeys);

			rinfo_ = report_info_t {
				.name            = conf_.name,
				.kind            = REPORT_KIND__BY_TIMER_DATA,
				.time_window     = conf_.time_window,
				.tick_count      = conf_.tick_count,
				.n_key_parts     = (uint32_t)conf_.keys.size(),
				.hv_enabled      = (conf_.hv_bucket_count > 0),
				.hv_kind         = HISTOGRAM_KIND__FLAT,
				.hv_bucket_count = conf_.hv_bucket_count,
				.hv_bucket_d     = conf_.hv_bucket_d,
				.hv_min_value    = conf_.hv_min_value,
			};
		}

		virtual str_ref name() const override
		{
			return rinfo_.name;
		}

		virtual report_info_t const* info() const override
		{
			return &rinfo_;
		}

		virtual report_agg_ptr create_aggregator() override
		{
			return std::make_shared<aggregator_t>(globals_, conf_, rinfo_);
		}

		virtual report_history_ptr create_history() override
		{
			return std::make_shared<history_t>(globals_, rinfo_);
		}

	private:
		pinba_globals_t           *globals_;
		report_stats_t            *stats_;
		report_info_t             rinfo_;

		report_conf___by_timer_t  conf_;
	};

////////////////////////////////////////////////////////////////////////////////////////////////
}} // namespace { namespace aux {
////////////////////////////////////////////////////////////////////////////////////////////////

report_ptr create_report_by_timer(pinba_globals_t *globals, report_conf___by_timer_t const& conf)
{
	constexpr size_t max_keys = PINBA_LIMIT___MAX_KEY_PARTS;
	size_t const n_keys = conf.keys.size();

	switch (n_keys)
	{
		case 0:
			throw std::logic_error(ff::fmt_str("report_by_timer doesn't support 0 keys aggregation"));
		default:
			throw std::logic_error(ff::fmt_str("report_by_timer supports up to {0} keys, {1} given", max_keys, n_keys));

	#define CASE(z, N, unused) \
		case N: return std::make_shared<aux::report___by_timer_t<N>>(globals, conf); \
	/**/

	BOOST_PP_REPEAT_FROM_TO(1, BOOST_PP_ADD(PINBA_LIMIT___MAX_KEY_PARTS, 1), CASE, 0);

	#undef CASE
	}
}<|MERGE_RESOLUTION|>--- conflicted
+++ resolved
@@ -126,13 +126,8 @@
 
 				// for (uint32_t i = 0; i < result.size(); i++)
 				// {
-<<<<<<< HEAD
 				//     descriptor_t const& descriptor = split_key_d[i];
 				//     result[d.remap_to] = flat_key[i];
-=======
-				// 	descriptor_t const& descriptor = split_key_d[i];
-				// 	result[d.remap_to] = flat_key[i];
->>>>>>> f1acbdf5
 				// }
 
 				for (auto const& d : split_key_d)
@@ -272,17 +267,6 @@
 
 				if (conf_.hv_bucket_count > 0)
 				{
-<<<<<<< HEAD
-					histogram_t& hv = tick_->hvs[offset];
-
-					// optimize common case when hit_count == 1, and there is no need to divide
-					duration_t d = timer->value;
-
-					if (__builtin_expect(timer->hit_count > 1, 0))
-						d = d / timer->hit_count;
-
-					hv.increment(hv_conf_, d);
-=======
 					hdr_histogram_t& hv = item.hv;
 
 					// optimize common case when hit_count == 1, and there is no need to divide
@@ -294,7 +278,6 @@
 					{
 						hv.increment(hv_conf_, (timer->value / timer->hit_count), timer->hit_count);
 					}
->>>>>>> f1acbdf5
 				}
 			}
 
@@ -351,20 +334,6 @@
 
 				// tick
 				result.mem_used += sizeof(*tick_);
-<<<<<<< HEAD
-
-				// items
-				result.mem_used += tick_->items.size() * sizeof(*tick_->items.begin());
-
-				// hvs
-				result.mem_used += tick_->hvs.size() * sizeof(*tick_->hvs.begin());
-				for (auto const& hv : tick_->hvs)
-					result.mem_used += hv.map_cref().bucket_count() * sizeof(*hv.map_cref().begin());
-
-				// current tick ht
-				result.mem_used += sizeof(tick_ht_);
-				result.mem_used += tick_ht_.bucket_count() * sizeof(*tick_ht_.begin());
-=======
 
 				// tick ht
 				result.mem_used += sizeof(tick_->ht);
@@ -373,7 +342,6 @@
 				// pools
 				result.mem_used += nmpa_mem_used(&tick_->item_nmpa);
 				result.mem_used += nmpa_mem_used(&tick_->hv_nmpa);
->>>>>>> f1acbdf5
 
 				return result;
 			}
@@ -438,8 +406,8 @@
 							if (t->tag_name_ids[tag_i] != ki.timer_tag_r[i].d.timer_tag)
 								continue;
 
+							out_range[i] = t->tag_value_ids[tag_i];
 							tag_found = true;
-							out_range[i] = t->tag_value_ids[tag_i];
 							break;
 						}
 
@@ -457,10 +425,6 @@
 					key_subrange_t out_range = ki_.rtag_key_subrange(*out_key);
 
 					uint32_t const n_tags_required = out_range.size();
-<<<<<<< HEAD
-=======
-					uint32_t       n_tags_found = 0;
->>>>>>> f1acbdf5
 
 					for (uint32_t tag_i = 0; tag_i < n_tags_required; ++tag_i)
 					{
